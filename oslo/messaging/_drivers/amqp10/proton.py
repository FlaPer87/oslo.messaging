#    Copyright 2014 OpenStack Foundation
#    Copyright 2014, Red Hat, Inc.
#
#    Licensed under the Apache License, Version 2.0 (the "License"); you may
#    not use this file except in compliance with the License. You may obtain
#    a copy of the License at
#
#         http://www.apache.org/licenses/LICENSE-2.0
#
#    Unless required by applicable law or agreed to in writing, software
#    distributed under the License is distributed on an "AS IS" BASIS, WITHOUT
#    WARRANTIES OR CONDITIONS OF ANY KIND, either express or implied. See the
#    License for the specific language governing permissions and limitations
#    under the License.

<<<<<<< HEAD
import errno
import logging
import os
import re
=======
import abc
import errno
import logging
import os
>>>>>>> b1d563eb
import select
import socket
import threading
import time
import uuid

from oslo.config import cfg

from six import moves

from oslo.messaging._drivers.amqp10 import proton_wrapper
from oslo.messaging._drivers import base
from oslo.messaging.openstack.common import importutils
<<<<<<< HEAD
=======
from oslo.messaging.openstack.common import jsonutils
>>>>>>> b1d563eb

# FIXME(markmc): remove this
_ = lambda s: s

proton = importutils.try_import("proton")

LOG = logging.getLogger(__name__)

proton_opts = [
    cfg.StrOpt('server_request_prefix',
               default='',
               help="address prefix used when sending to a specific server"),
    cfg.StrOpt('broadcast_prefix',
               default='',
               help="address prefix used when broadcasting to all servers"),
    cfg.StrOpt('group_request_prefix',
               default='',
               help="address prefix when sending to any server in group"),

    cfg.StrOpt('gateway_hostname',
               default='localhost',
               help='hostname of next-hop'),
    cfg.IntOpt('gateway_port',
               default=5672,
               help='port for next-hop'),
    cfg.ListOpt('gateway_hosts',
                default=['$gateway_hostname:$gateway_port'],
                help='Set of available next-hops'),
    cfg.StrOpt('amqp10_username',
               default='',
               help='Username for next-hop connection'),
    cfg.StrOpt('amqp10_password',
               default='',
               help='Password for next-hop connection',
               secret=True),
    cfg.StrOpt('amqp10_sasl_mechanisms',
               default='',
               help='Space separated list of SASL mechanisms to use for auth'),
    cfg.IntOpt('amqp10_idle_timeout',
               default=0,
               help='Seconds before idle connections are dropped'),
    cfg.StrOpt('amqp10_container_name',
               default='',
               help='Name for the AMQP container'),

    # @todo: other options?

    # for now:
    cfg.BoolOpt('amqp10_point_to_point',
                default=False,
                help='Enable point-to-point messaging.'),

    cfg.BoolOpt('proton_trace',
                default=False,
                help='Enable protocol tracing')
]

JSON_CONTENT_TYPE = 'application/json; charset=utf8'


class _SocketConnection(proton_wrapper.ConnectionEventHandler):
    """Associates a proton Connection with a python network socket,
    and handles all connection-related events.
    """

    def __init__(self, name, socket, container,
                 properties, handler=None):
        self.name = name
        self.socket = socket
        self._properties = properties
        self.connection = container.create_connection(name,
                                                      handler or self,
                                                      properties)
        self.connection.user_context = self

    def fileno(self):
        """Allows use of a _SocketConnection in a select() call.
        """
        return self.socket.fileno()

<<<<<<< HEAD
    def process_input(self):
=======
    def read(self):
>>>>>>> b1d563eb
        """Called when socket is read-ready."""
        try:
            rc = proton_wrapper.sockets.read_socket_input(self.connection,
                                                          self.socket)
        except Exception:
            rc = proton_wrapper.Connection.EOS
        if rc > 0:
            self.connection.process(time.time())
        return rc

<<<<<<< HEAD
    def send_output(self):
=======
    def write(self):
>>>>>>> b1d563eb
        """Called when socket is write-ready."""
        try:
            rc = proton_wrapper.sockets.write_socket_output(self.connection,
                                                            self.socket)
        except Exception:
            rc = proton_wrapper.Connection.EOS
        if rc > 0:
            self.connection.process(time.time())
        return rc

    # ConnectionEventHandler callbacks
<<<<<<< HEAD
    # Note well: these callbacks are all invoked while the proton_lock is held

=======
>>>>>>> b1d563eb
    def connection_active(self, connection):
        LOG.info("APP: CONN ACTIVE")

    def connection_closed(self, connection, reason):
        LOG.info("APP: CONN CLOSED")

    def sender_requested(self, connection, link_handle,
                         requested_source, properties):
        ## @todo: support needed for peer-2-peer
        LOG.info("APP: SENDER LINK REQUESTED")

    def receiver_requested(self, connection, link_handle,
                           requested_target, properties):
        ## @todo: support needed for peer-2-peer
        LOG.info("APP: RECEIVER LINK REQUESTED")

    # SASL callbacks:

    def sasl_step(self, connection, pn_sasl):
        LOG.info("SASL STEP")

    def sasl_done(self, connection, result):
        LOG.info("APP: SASL DONE: %s" % result)
<<<<<<< HEAD
=======

>>>>>>> b1d563eb

class Requests(object):
    def __init__(self):
        self._requests = moves.queue.Queue()
        self._wakeup_pipe = os.pipe()

    def wakeup(self, request=None):
        if request:
            self._requests.put(request)
        os.write(self._wakeup_pipe[1], "!")

    def fileno(self):
        return self._wakeup_pipe[0]

    def read(self):
        os.read(self._wakeup_pipe[0], 512)
        while not self._requests.empty():
            self._requests.get()()


class ProcessingThread(threading.Thread):

    def __init__(self, container_name=None):
        threading.Thread.__init__(self)

        # handle requests from other threads
        self._requests = Requests()

        # Configure a container
        if container_name:
            self._container = proton_wrapper.Container(container_name)
        else:
            self._container = proton_wrapper.Container(uuid.uuid4().hex)

<<<<<<< HEAD
        # run the Proton Engine event/timer thread:
        self._wakeup_pipe = os.Pipe()  # (r,w) - to force return from select()
        self._proton_lock = threading.Lock()

        self.name = "Thread for Proton container: %s" % self._container.name
        self._shutdown = False
        self.daemon = False  # KAG: or True ???
        self.start()

    def wakeup(self):
        """Force the Proton thread to wake up."""
        os.write(self._wakeup_pipe[1], "!")
=======
        self.name = "Thread for Proton container: %s" % self._container.name
        self._shutdown = False
        self.daemon = True
        self.start()

    def wakeup(self, request=None):
        """Wake up the processing thread."""
        self._requests.wakeup(request)
>>>>>>> b1d563eb

    def destroy(self):
        """Stop the processing thread, releasing all resources.
        """
        LOG.debug("Stopping Proton container %s" % self._container.name)
        self.wakeup(lambda: self._do_shutdown())
        self.join()

<<<<<<< HEAD
    def get_connection(self, url, properties={}):
        """Get a _SocketConnection to a peer represented by url."""
        # @todo KAG: for now, assume amqp://<hostname>[:port]
        regex = re.compile(r"^amqp://([a-zA-Z0-9.]+)(:([\d]+))?$")
        x = regex.match(url)
        if not x:
            error = _("Bad URL syntax: %s") % url
            LOG.warn(error)
            raise Exception(error)
=======
    def _do_shutdown(self):
        self._shutdown = True
>>>>>>> b1d563eb

    def connect(self, hostname, port=5672, properties={}, name=None,
                sasl_mechanisms="ANONYMOUS", handler=None):
        """Get a _SocketConnection to a peer represented by url."""
        key = name or "%s:%i" % (hostname, port)
        # return pre-existing
        conn = self._container.get_connection(key)
        if conn:
            assert isinstance(conn.user_context, _SocketConnection)
            return conn.user_context

<<<<<<< HEAD
        # create new connection
        matches = x.groups()
        host = matches[0]
        port = int(matches[2]) if matches[2] else None
        addr = socket.getaddrinfo(host, port,
                                  socket.AF_INET, socket.SOCK_STREAM)
        if not addr:
            error = _("Could not translate address '%s'") % url
=======
        addr = socket.getaddrinfo(hostname, port,
                                  socket.AF_INET, socket.SOCK_STREAM)
        if not addr:
            error = _("Could not translate address '%s'") % key
>>>>>>> b1d563eb
            LOG.warn(error)
            raise Exception(error)
        my_socket = socket.socket(addr[0][0], addr[0][1], addr[0][2])
        my_socket.setblocking(0)  # 0=non-blocking
        try:
            my_socket.connect(addr[0][4])
        except socket.error as e:
            if e[0] != errno.EINPROGRESS:
                error = _("Socket connect failure '%s'") % str(e)
                LOG.warn(error)
                raise Exception(error)

        # create a new connection - this will be stored in the
        # container, using the specified name as the lookup key, or if
        # no name was provided, the host:port combination
        sc = _SocketConnection(key, my_socket,
                               self._container,
                               properties, handler=handler)
        if sasl_mechanisms:
                pn_sasl = sc.connection.sasl
                pn_sasl.mechanisms(sasl_mechanisms)
                # @todo KAG: server if accepting inbound connections
                pn_sasl.client()
        sc.connection.open()
        self.wakeup()
        return sc

    def run(self):
        """Run the proton event/timer loop."""
        LOG.debug(_("Starting Proton thread, container=%s"),
                  self._container.name)

        while not self._shutdown:
<<<<<<< HEAD
            readfd = [self._wakeup_pipe[0]]
            writefd = []

            with self._proton_lock:
                readers, writers, timers = self._container.need_processing()

            # map fusion Connections back to my SocketConnections
            for c in readers:
                sc = c.user_context
                assert sc and isinstance(sc, _SocketConnection)
                readfd.append(sc)
            for c in writers:
                sc = c.user_context
                assert sc and isinstance(sc, _SocketConnection)
                writefd.append(sc)
=======
            readers, writers, timers = self._container.need_processing()

            readfds = [c.user_context for c in readers]
            # additionally, always check for readability of pipe we
            # are using to wakeup processing thread by other threads
            readfds.append(self._requests)
            writefds = [c.user_context for c in writers]
>>>>>>> b1d563eb

            timeout = None
            if timers:
                deadline = timers[0].next_tick  # 0 == next expiring timer
                now = time.time()
                timeout = 0 if deadline <= now else deadline - now

            LOG.debug(_("proton thread select() call (timeout=%s)"),
                      str(timeout))
<<<<<<< HEAD
            readable, writable, ignore = select.select(readfd,
                                                       writefd,
=======
            readable, writable, ignore = select.select(readfds,
                                                       writefds,
>>>>>>> b1d563eb
                                                       [],
                                                       timeout)
            LOG.debug(_("select() returned"))

            for r in readable:
<<<<<<< HEAD
                if r is self._wakeup_pipe[0]:
                    continue
                assert isinstance(r, _SocketConnection)

                # @todo: KAG update to use utility method
                with self._proton_lock:
                    count = r.connection.needs_input
                    if count > 0:
                        try:
                            sock_data = r.socket.recv(count)
                            if sock_data:
                                r.connection.process_input(sock_data)
                            else:
                                # closed?
                                r.connection.close_input()
                        except socket.timeout as e:
                            # I don't expect this
                            LOG.warn(_("Unexpected socket timeout %s"), str(e))
                        except socket.error as e:
                            err = e.args[0]
                            # ignore non-fatal errors
                            if (err != errno.EAGAIN and
                                    err != errno.EWOULDBLOCK and
                                    err != errno.EINTR):
                                # otherwise, unrecoverable:
                                r.connection.close_input()
                                LOG.warn(_("Unexpected socket error %s"),
                                         str(e))
                        except Exception as e:  # beats me...
                            r.connection.close_input()
                            LOG.warn(_("Unknown socket error"), str(e))

                        r.connection.process(time.time())
=======
                r.read()
>>>>>>> b1d563eb

            for t in timers:
                if t.next_tick > time.time():
                    break
                t.process(time.time())

            for w in writable:
<<<<<<< HEAD
                # @todo: KAG update to use utility method
                assert isinstance(w, _SocketConnection)
                with self._proton_lock:
                    data = w.connection.output_data()
                    if data:
                        try:
                            rc = w.socket.send(data)
                            if rc > 0:
                                w.connection.output_written(rc)
                            else:
                                # else socket closed
                                w.connection.close_output()
                        except socket.timeout as e:
                            # I don't expect this
                            LOG.warn(_("Unexpected socket timeout %s"), str(e))
                        except socket.error as e:
                            err = e.args[0]
                            # ignore non-fatal errors
                            if (err != errno.EAGAIN and
                                    err != errno.EWOULDBLOCK and
                                    err != errno.EINTR):
                                # otherwise, unrecoverable
                                w.connection.close_output()
                                LOG.warn(_("Unexpected socket error %s"),
                                         str(e))
                        except Exception as e:  # beats me...
                            w.connection.close_output()
                            LOG.warn(_("Unknown socket error %s"),
                                     str(e))
                        w.connection.process(time.time())

        LOG.debug(_("Stopping Proton thread, container=%s"),
                  self._container.name)
=======
                w.write()
>>>>>>> b1d563eb

        LOG.debug(_("Stopping Proton thread, container=%s"),
                  self._container.name)
        # abort any requests. Setting the lists to None here prevents further
        # requests from being created


<<<<<<< HEAD
    # BaseDriver Interface:
=======
class Replies(proton_wrapper.ReceiverEventHandler):
    def __init__(self, connection, on_ready):
        self._correlation = {}  # map of correlation-id to response queue
        self._ready = False
        self._on_ready = on_ready
        self._receiver = connection.create_receiver("replies",
                                                    eventHandler=self)
        self.capacity = 100  # somewhat arbitrary
        self._credit = 0

    def ready(self):
        return self._ready

    def prepare_for_response(self, request, reply_queue):
        assert(self._ready)
        if reply_queue:
            key = uuid.uuid4().hex
            # TODO(grs): need to synchronise concurrent access to
            # correlation table
            self._correlation[key] = reply_queue
            request.id = key
            request.reply_to = self._receiver.source_address

    def receiver_active(self, receiver_link):
        self._ready = True
        self._update_credit()
        self._on_ready()

    def receiver_remote_closed(self, receiver, error=None):
        # TODO(grs)
        LOG.error(_("Reply subscription closed by peer: %s"),
                  (error or "no error given"))

    def message_received(self, receiver, message, handle):
        self._credit = self._credit - 1
        self._update_credit()

        key = message.correlation_id
        # TODO(grs): need to synchronise concurrent access to
        # correlation table
        if key in self._correlation:
            LOG.debug("Received response for %s" % key)
            self._correlation[key].put(message)
            # cleanup (only have one response per request)
            del self._correlation[key]
        else:
            LOG.warn("Can't correlate %s (%s)" % (key, self._correlation))

    def _update_credit(self):
        if self.capacity > self._credit:
            self._receiver.add_capacity(self.capacity - self._credit)
            self._credit = self.capacity


class Server(proton_wrapper.ReceiverEventHandler):
    def __init__(self, connection, addresses, incoming):
        self._incoming = incoming
        self._receivers = []
        for a in addresses:
            r = connection.create_receiver(source_address=a,
                                           target_address=a,
                                           eventHandler=self)
            r.add_capacity(1)  # TODO(grs)
            self._receivers.append(r)

    def receiver_remote_closed(self, receiver, error=None):
        text = _("Server subscription %(addr)s closed by peer: %(err_msg)s")
        vals = {
            "addr": receiver.source_address or receiver.target_address,
            "err_msg": error or "no error given"
        }
        LOG.error(text % vals)

    def message_received(self, receiver, message, handle):
        receiver.add_capacity(1)
        self._incoming.put(message)


class ProtocolManager(proton_wrapper.ConnectionEventHandler):
    def __init__(self, host, port=5672):
        self.processor = ProcessingThread()
        self._tasks = moves.queue.Queue()
        self._senders = {}
        self._servers = {}
        # can't handle a request until the replies link is active, as
        # we need the peer assigned address, so need to delay any
        # processing of task queue until this is done
        self._replies = None
        self.processor.wakeup(lambda: self._do_connect(host, port))

    def _do_connect(self, host, port=5672):
        """Establish connection and reply subscripion on processor thread."""
        self._socket_connection = self.processor.connect(host, port,
                                                         handler=self)
        self._connection = self._socket_connection.connection
        LOG.debug("Connection initiated")

    def connection_active(self, connection):
        LOG.debug("Connection active, subscribing for replies")
        self._replies = Replies(self._connection, lambda: self._ready())

    def connection_closed(self, connection, reason):
        LOG.info("Connection closed")

    def _ready(self):
        LOG.debug("Reply subscription ready (%s)" % (self._tasks.empty()))
        if not self._tasks.empty():
            self.processor.wakeup(lambda: self._process_tasks())

    def _put_task(self, task):
        """Add task for execution on processor thread."""
        self._tasks.put(task)
        if self._replies and self._replies.ready():
            self.processor.wakeup(lambda: self._process_tasks())

    def _process_tasks(self):
        """Execute tasks on processor thread."""
        while not self._tasks.empty():
            try:
                self._tasks.get(False).execute(self)
            except Exception as e:
                LOG.error(_("Error processing task: %s"), str(e))

    def tasks(self):
        class Tasks(object):
            def __init__(self, mgr):
                self._mgr = mgr

            def put(self, task):
                self._mgr._put_task(task)
        return Tasks(self)

    def destroy(self):
        self.processor.destroy()

    def request(self, target, request, reply_queue=None):
        """Send a request to the given target, and arrange for a
        response to be put on the optional reply_queue if specified
        """
        address = self._resolve(target)
        self._replies.prepare_for_response(request, reply_queue)
        self._sender(address).send(request)

    def response(self, address, response):
        self._sender(address).send(response)

    def subscribe(self, target, requests):
        LOG.debug("Subscribing to %s" % target)
        assert(target.topic)
        assert(target.server)
        server_address = "%s.%s" % (target.topic, target.server)
        broadcast_address = "broadcast.%s" % target.topic
        addresses = [
            self._add_server_prefix(server_address),
            self._add_broadcast_prefix(broadcast_address),
            self._add_group_request_prefix(target.topic)
        ]
        self._servers[target] = Server(self._connection, addresses, requests)

    def _resolve(self, target):
        if target.server:
            address = "%s.%s" % (target.topic, target.server)
            address = self._add_server_prefix(address)
        elif target.fanout:
            address = "broadcast.%s" % target.topic
            address = self._add_broadcast_prefix(address)
        else:
            address = self._add_group_request_prefix(target.topic)
        return address

    def _sender(self, address):
        # if we already have a sender for that address, use it
        # else establish the sender and cache it
        if address in self._senders:
            sender = self._senders[address]
        else:
            sender = self._connection.create_sender(source_address=address,
                                                    target_address=address)
            self._senders[address] = sender
        return sender

    def _add_server_prefix(self, address):
        #TODO(grs)
        return "/queues/%s" % address

    def _add_broadcast_prefix(self, address):
        #TODO(grs)
        return "/topics/%s" % address

    def _add_group_request_prefix(self, address):
        #TODO(grs)
        return "/queues/%s" % address


class Task(object):
    @abc.abstractmethod
    def execute(self, manager):
        """Perform operation on the protocol manager (will be called
        on a thread of its choosing).
        """


class SendTask(Task):
    def __init__(self, target, request, reply_expected):
        self._target = target
        self._request = request
        if reply_expected:
            self._reply_queue = moves.queue.Queue()

    def execute(self, manager):
        manager.request(self._target, self._request, self._reply_queue)

    def get_reply(self, timeout):
        if not self._reply_queue:
            return None
        return self._reply_queue.get(timeout)


class ListenTask(Task):
    def __init__(self, target, request_queue):
        self._target = target
        self._request_queue = request_queue

    def execute(self, manager):
        manager.subscribe(self._target, self._request_queue)


class ReplyTask(Task):
    def __init__(self, address, response, log_failure):
        self._address = address
        self._response = response
        self._log_failure = log_failure

    def execute(self, manager):
        manager.response(self._address, self._response)


def marshal_response(reply=None, failure=None):
    #TODO(grs): do replies have a context?
    msg = proton.Message()
    if failure:
        data = {"failure": failure}
    else:
        data = {"response": reply}
    msg.body = jsonutils.dumps(data)
    return msg


def unmarshal_response(message):
    #TODO(grs)
    data = jsonutils.loads(message.body)
    if "response" in data:
        return data["response"]
    elif "failure" in data:
        #???
        raise Exception(str(data))
    else:
        #???
        return data


def marshal_request(request, context, envelope):
    #TODO(grs)
    msg = proton.Message()
    data = {
        "request": request,
        "context": context
    }
    msg.body = jsonutils.dumps(data)
    return msg


def unmarshal_request(message):
    #TODO(grs)
    data = jsonutils.loads(message.body)
    if "request" in data:
        request = data["request"]
    if "context" in data:
        context = data["context"]
    return (request, context)


class ProtonIncomingMessage(base.IncomingMessage):
    def __init__(self, listener, ctxt, request, task_queue, message):
        base.IncomingMessage.__init__(self, listener, ctxt, request)
        self._task_queue = task_queue
        self._reply_to = message.reply_to
        self._correlation_id = message.id

    def reply(self, reply=None, failure=None, log_failure=True):
        response = marshal_response(reply=reply, failure=failure)
        if self._correlation_id:
            response.correlation_id = self._correlation_id
        self._task_queue.put(ReplyTask(self._reply_to, response, log_failure))


class ProtonListener(base.Listener):
    def __init__(self, driver, target, tasks):
        base.Listener.__init__(self, driver, target)
        self._tasks = tasks
        self._incoming = moves.queue.Queue()

    def poll(self):
        message = self._incoming.get()
        request, ctxt = unmarshal_request(message)
        return ProtonIncomingMessage(self, ctxt, request, self._tasks, message)

    def incoming(self):
        return self._incoming


class ProtonDriver(base.BaseDriver):

    def __init__(self, conf, url,
                 default_exchange=None, allowed_remote_exmods=[]):
        base.BaseDriver.__init__(self, conf, url, default_exchange,
                                 allowed_remote_exmods)
        # TODO(grs): handle reconnect, authentication etc
        hostname = url.hosts[0].hostname or "localhost"
        port = url.hosts[0].port or 5672
        self._mgr = ProtocolManager(hostname, port)

>>>>>>> b1d563eb
    def send(self, target, ctxt, message,
             wait_for_reply=None, timeout=None, envelope=False):
        """Send a message to the given target."""
        request = marshal_request(message, ctxt, envelope)
        if timeout:
            request.ttl = timeout
        task = SendTask(target, request, wait_for_reply)
        self._mgr.tasks().put(task)
        reply = task.get_reply(timeout)
        if reply:
            return unmarshal_response(reply)
        else:
            return None

    def send_notification(self, target, ctxt, message, version):
        """Send a notification message to the given target."""

    def listen(self, target):
        """Construct a Listener for the given target."""
        LOG.debug("Listen to %s" % target)
        listener = ProtonListener(self, target, self._mgr.tasks())
        self._mgr.tasks().put(ListenTask(target, listener._incoming))
        return listener

    def cleanup(self):
        """Release all resources."""
<<<<<<< HEAD
        assert False, "NOT YET IMPLEMENTED"
        self._daemon.destroy()
=======
        LOG.info("Cleaning up ProtonDriver")
        self._mgr.destroy()
>>>>>>> b1d563eb
<|MERGE_RESOLUTION|>--- conflicted
+++ resolved
@@ -13,17 +13,10 @@
 #    License for the specific language governing permissions and limitations
 #    under the License.
 
-<<<<<<< HEAD
-import errno
-import logging
-import os
-import re
-=======
 import abc
 import errno
 import logging
 import os
->>>>>>> b1d563eb
 import select
 import socket
 import threading
@@ -37,10 +30,7 @@
 from oslo.messaging._drivers.amqp10 import proton_wrapper
 from oslo.messaging._drivers import base
 from oslo.messaging.openstack.common import importutils
-<<<<<<< HEAD
-=======
 from oslo.messaging.openstack.common import jsonutils
->>>>>>> b1d563eb
 
 # FIXME(markmc): remove this
 _ = lambda s: s
@@ -121,11 +111,7 @@
         """
         return self.socket.fileno()
 
-<<<<<<< HEAD
-    def process_input(self):
-=======
     def read(self):
->>>>>>> b1d563eb
         """Called when socket is read-ready."""
         try:
             rc = proton_wrapper.sockets.read_socket_input(self.connection,
@@ -136,11 +122,7 @@
             self.connection.process(time.time())
         return rc
 
-<<<<<<< HEAD
-    def send_output(self):
-=======
     def write(self):
->>>>>>> b1d563eb
         """Called when socket is write-ready."""
         try:
             rc = proton_wrapper.sockets.write_socket_output(self.connection,
@@ -152,11 +134,6 @@
         return rc
 
     # ConnectionEventHandler callbacks
-<<<<<<< HEAD
-    # Note well: these callbacks are all invoked while the proton_lock is held
-
-=======
->>>>>>> b1d563eb
     def connection_active(self, connection):
         LOG.info("APP: CONN ACTIVE")
 
@@ -180,10 +157,6 @@
 
     def sasl_done(self, connection, result):
         LOG.info("APP: SASL DONE: %s" % result)
-<<<<<<< HEAD
-=======
-
->>>>>>> b1d563eb
 
 class Requests(object):
     def __init__(self):
@@ -218,20 +191,6 @@
         else:
             self._container = proton_wrapper.Container(uuid.uuid4().hex)
 
-<<<<<<< HEAD
-        # run the Proton Engine event/timer thread:
-        self._wakeup_pipe = os.Pipe()  # (r,w) - to force return from select()
-        self._proton_lock = threading.Lock()
-
-        self.name = "Thread for Proton container: %s" % self._container.name
-        self._shutdown = False
-        self.daemon = False  # KAG: or True ???
-        self.start()
-
-    def wakeup(self):
-        """Force the Proton thread to wake up."""
-        os.write(self._wakeup_pipe[1], "!")
-=======
         self.name = "Thread for Proton container: %s" % self._container.name
         self._shutdown = False
         self.daemon = True
@@ -240,7 +199,6 @@
     def wakeup(self, request=None):
         """Wake up the processing thread."""
         self._requests.wakeup(request)
->>>>>>> b1d563eb
 
     def destroy(self):
         """Stop the processing thread, releasing all resources.
@@ -249,20 +207,8 @@
         self.wakeup(lambda: self._do_shutdown())
         self.join()
 
-<<<<<<< HEAD
-    def get_connection(self, url, properties={}):
-        """Get a _SocketConnection to a peer represented by url."""
-        # @todo KAG: for now, assume amqp://<hostname>[:port]
-        regex = re.compile(r"^amqp://([a-zA-Z0-9.]+)(:([\d]+))?$")
-        x = regex.match(url)
-        if not x:
-            error = _("Bad URL syntax: %s") % url
-            LOG.warn(error)
-            raise Exception(error)
-=======
     def _do_shutdown(self):
         self._shutdown = True
->>>>>>> b1d563eb
 
     def connect(self, hostname, port=5672, properties={}, name=None,
                 sasl_mechanisms="ANONYMOUS", handler=None):
@@ -274,21 +220,10 @@
             assert isinstance(conn.user_context, _SocketConnection)
             return conn.user_context
 
-<<<<<<< HEAD
-        # create new connection
-        matches = x.groups()
-        host = matches[0]
-        port = int(matches[2]) if matches[2] else None
-        addr = socket.getaddrinfo(host, port,
-                                  socket.AF_INET, socket.SOCK_STREAM)
-        if not addr:
-            error = _("Could not translate address '%s'") % url
-=======
         addr = socket.getaddrinfo(hostname, port,
                                   socket.AF_INET, socket.SOCK_STREAM)
         if not addr:
             error = _("Could not translate address '%s'") % key
->>>>>>> b1d563eb
             LOG.warn(error)
             raise Exception(error)
         my_socket = socket.socket(addr[0][0], addr[0][1], addr[0][2])
@@ -322,23 +257,6 @@
                   self._container.name)
 
         while not self._shutdown:
-<<<<<<< HEAD
-            readfd = [self._wakeup_pipe[0]]
-            writefd = []
-
-            with self._proton_lock:
-                readers, writers, timers = self._container.need_processing()
-
-            # map fusion Connections back to my SocketConnections
-            for c in readers:
-                sc = c.user_context
-                assert sc and isinstance(sc, _SocketConnection)
-                readfd.append(sc)
-            for c in writers:
-                sc = c.user_context
-                assert sc and isinstance(sc, _SocketConnection)
-                writefd.append(sc)
-=======
             readers, writers, timers = self._container.need_processing()
 
             readfds = [c.user_context for c in readers]
@@ -346,7 +264,6 @@
             # are using to wakeup processing thread by other threads
             readfds.append(self._requests)
             writefds = [c.user_context for c in writers]
->>>>>>> b1d563eb
 
             timeout = None
             if timers:
@@ -356,55 +273,14 @@
 
             LOG.debug(_("proton thread select() call (timeout=%s)"),
                       str(timeout))
-<<<<<<< HEAD
-            readable, writable, ignore = select.select(readfd,
-                                                       writefd,
-=======
             readable, writable, ignore = select.select(readfds,
                                                        writefds,
->>>>>>> b1d563eb
                                                        [],
                                                        timeout)
             LOG.debug(_("select() returned"))
 
             for r in readable:
-<<<<<<< HEAD
-                if r is self._wakeup_pipe[0]:
-                    continue
-                assert isinstance(r, _SocketConnection)
-
-                # @todo: KAG update to use utility method
-                with self._proton_lock:
-                    count = r.connection.needs_input
-                    if count > 0:
-                        try:
-                            sock_data = r.socket.recv(count)
-                            if sock_data:
-                                r.connection.process_input(sock_data)
-                            else:
-                                # closed?
-                                r.connection.close_input()
-                        except socket.timeout as e:
-                            # I don't expect this
-                            LOG.warn(_("Unexpected socket timeout %s"), str(e))
-                        except socket.error as e:
-                            err = e.args[0]
-                            # ignore non-fatal errors
-                            if (err != errno.EAGAIN and
-                                    err != errno.EWOULDBLOCK and
-                                    err != errno.EINTR):
-                                # otherwise, unrecoverable:
-                                r.connection.close_input()
-                                LOG.warn(_("Unexpected socket error %s"),
-                                         str(e))
-                        except Exception as e:  # beats me...
-                            r.connection.close_input()
-                            LOG.warn(_("Unknown socket error"), str(e))
-
-                        r.connection.process(time.time())
-=======
                 r.read()
->>>>>>> b1d563eb
 
             for t in timers:
                 if t.next_tick > time.time():
@@ -412,43 +288,7 @@
                 t.process(time.time())
 
             for w in writable:
-<<<<<<< HEAD
-                # @todo: KAG update to use utility method
-                assert isinstance(w, _SocketConnection)
-                with self._proton_lock:
-                    data = w.connection.output_data()
-                    if data:
-                        try:
-                            rc = w.socket.send(data)
-                            if rc > 0:
-                                w.connection.output_written(rc)
-                            else:
-                                # else socket closed
-                                w.connection.close_output()
-                        except socket.timeout as e:
-                            # I don't expect this
-                            LOG.warn(_("Unexpected socket timeout %s"), str(e))
-                        except socket.error as e:
-                            err = e.args[0]
-                            # ignore non-fatal errors
-                            if (err != errno.EAGAIN and
-                                    err != errno.EWOULDBLOCK and
-                                    err != errno.EINTR):
-                                # otherwise, unrecoverable
-                                w.connection.close_output()
-                                LOG.warn(_("Unexpected socket error %s"),
-                                         str(e))
-                        except Exception as e:  # beats me...
-                            w.connection.close_output()
-                            LOG.warn(_("Unknown socket error %s"),
-                                     str(e))
-                        w.connection.process(time.time())
-
-        LOG.debug(_("Stopping Proton thread, container=%s"),
-                  self._container.name)
-=======
                 w.write()
->>>>>>> b1d563eb
 
         LOG.debug(_("Stopping Proton thread, container=%s"),
                   self._container.name)
@@ -456,9 +296,6 @@
         # requests from being created
 
 
-<<<<<<< HEAD
-    # BaseDriver Interface:
-=======
 class Replies(proton_wrapper.ReceiverEventHandler):
     def __init__(self, connection, on_ready):
         self._correlation = {}  # map of correlation-id to response queue
@@ -781,7 +618,6 @@
         port = url.hosts[0].port or 5672
         self._mgr = ProtocolManager(hostname, port)
 
->>>>>>> b1d563eb
     def send(self, target, ctxt, message,
              wait_for_reply=None, timeout=None, envelope=False):
         """Send a message to the given target."""
@@ -808,10 +644,5 @@
 
     def cleanup(self):
         """Release all resources."""
-<<<<<<< HEAD
-        assert False, "NOT YET IMPLEMENTED"
-        self._daemon.destroy()
-=======
         LOG.info("Cleaning up ProtonDriver")
-        self._mgr.destroy()
->>>>>>> b1d563eb
+        self._mgr.destroy()